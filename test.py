--- conflicted
+++ resolved
@@ -8,10 +8,6 @@
 from unittest.mock import patch, MagicMock
 from datetime import datetime, timezone, timedelta
 import os
-<<<<<<< HEAD
-import requests
-=======
->>>>>>> e92c27f8
 import core
 import scan
 from volume_math import calculate_volume_change
@@ -106,32 +102,7 @@
     with patch("core.requests.get") as mock_get:
         mock_get.return_value.status_code = 200
         mock_get.return_value.json.return_value = mock_data
-<<<<<<< HEAD
-        before = int(datetime.now(timezone.utc).timestamp() * 1000)
-        rate, ts_returned = core.get_funding_rate("BTCUSDT")
-        after = int(datetime.now(timezone.utc).timestamp() * 1000)
-        assert rate == 0.0001
-        assert before <= ts_returned <= after
-
-def test_get_funding_rate_failure_timestamp():
-    """Even on failure, a fetch timestamp is returned."""
-    with patch("core.requests.get", side_effect=requests.RequestException):
-        before = int(datetime.now(timezone.utc).timestamp() * 1000)
-        rate, ts_returned = core.get_funding_rate("BTCUSDT")
-        after = int(datetime.now(timezone.utc).timestamp() * 1000)
-        assert rate is None
-        assert before <= ts_returned <= after
-
-def test_get_funding_rate_old_data():
-    """Return funding rate timestamp from API when provided."""
-=======
-        rate, ts_returned = core.get_funding_rate("BTCUSDT")
-        assert rate == 0.0001
-        assert ts_returned == ts
-
-def test_get_funding_rate_old_data():
-    """Return funding rate even when data timestamp is old."""
->>>>>>> e92c27f8
+
     ts = int((datetime.now(timezone.utc) - timedelta(minutes=5)).timestamp() * 1000)
     mock_data = {
         "result": {"list": [{"fundingRate": "0.0001", "fundingRateTimestamp": str(ts)}]}
