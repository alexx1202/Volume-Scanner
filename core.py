--- conflicted
+++ resolved
@@ -179,13 +179,7 @@
     return all_klines[-total:]
 
 
-<<<<<<< HEAD
-def get_funding_rate(symbol: str) -> tuple[float | None, int]:
-    """Return the most recent funding rate and its associated timestamp."""
-=======
-def get_funding_rate(symbol: str) -> tuple[float | None, int | None]:
-    """Return the most recent funding rate and its timestamp."""
->>>>>>> e92c27f8
+
     url = (
         "https://api.bybit.com/v5/market/funding/history"
         f"?symbol={symbol}&category=linear&limit=1"
@@ -196,30 +190,12 @@
         response.raise_for_status()
         data = response.json()
         item = data.get("result", {}).get("list", [])[0]
-<<<<<<< HEAD
-        rate = float(item.get("fundingRate", 0))
-        try:
-            ts = int(item.get("fundingRateTimestamp", fetch_time))
-        except (TypeError, ValueError):
-            ts = fetch_time
-        if not ts:
-            ts = fetch_time
-        return rate, ts
-=======
-        return (
-            float(item.get("fundingRate", 0)),
-            int(item.get("fundingRateTimestamp", 0)),
-        )
->>>>>>> e92c27f8
+
     except (IndexError, ValueError, KeyError, requests.RequestException):
         logging.getLogger("volume_logger").warning(
             "Failed to fetch funding rate for %s", symbol
         )
-<<<<<<< HEAD
-        return None, fetch_time
-=======
-        return None, None
->>>>>>> e92c27f8
+
 
 def process_symbol(symbol: str, logger: logging.Logger) -> dict:
     """Fetch klines and compute volume changes for 5m, 15m, 30m, 1h, and 4h blocks."""
